--- conflicted
+++ resolved
@@ -1,9 +1,5 @@
 Name:                threepenny-gui
-<<<<<<< HEAD
 Version:             0.5.0.0
-=======
-Version:             0.4.1.0
->>>>>>> 92ead559
 Synopsis:            GUI framework that uses the web browser as a display.
 Description:
     Threepenny-GUI is a GUI framework that uses the web browser as a display.
