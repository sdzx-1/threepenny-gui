## Changelog for the `threepenny-gui` package

<<<<<<< HEAD
**0.5.0.0** -- Snapshot release.

* FFI now supports callbacks into Haskell. Remove `callDeferredFunction` function.
* Remove dependency on `json` library.

**0.4.0.1** -- Maintenance release. Adjust package dependencies.
=======
**0.4.0.2** -- Bugfix release.

* Fix CSS bug for `grid` function.
>>>>>>> 9105fa6a

**0.4.0.0** -- Snapshot release.

* New `UI` monad for easier JavaScript FFI and recursion in FRP.
* Garbage collection for DOM elements. (Unfortunately, this doesn't support using custom HTML files anymore, see [issue #60][60].)
* First stab at widgets.
* Update dependency to `websockets-0.8`.

**0.3.0.0** -- Snapshot release.

* Browser communication with WebSockets.
* First stab at FRP integration.

**0.2.0.0** -- Snapshot release.

* First stab at easy JavaScript FFI.

**0.1.0.0**

* Initial release.



  [60]: https://github.com/HeinrichApfelmus/threepenny-gui/issues/60<|MERGE_RESOLUTION|>--- conflicted
+++ resolved
@@ -1,17 +1,17 @@
 ## Changelog for the `threepenny-gui` package
 
-<<<<<<< HEAD
 **0.5.0.0** -- Snapshot release.
 
 * FFI now supports callbacks into Haskell. Remove `callDeferredFunction` function.
 * Remove dependency on `json` library.
 
-**0.4.0.1** -- Maintenance release. Adjust package dependencies.
-=======
 **0.4.0.2** -- Bugfix release.
 
 * Fix CSS bug for `grid` function.
->>>>>>> 9105fa6a
+
+**0.4.0.1** -- Maintenance release.
+
+* Adjust package dependencies.
 
 **0.4.0.0** -- Snapshot release.
 
