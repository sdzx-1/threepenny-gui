$.fn.sendvalue = function(trigger){
  $(this).each(function(){
    var self = this;
    var el = $(self);
    el.keydown(function(e){
      if(e.which == 13) {
        trigger.call(self,el.val());
        return false;
      }
      else
        return true;
    });
  });
};

$.fn.livechange = function(ms,trigger){
  $(this).each(function(){
    var self = this;
    var el = $(self);
    var last_val;
    var check = function(){
      var val = el.val();
      if(val != last_val)
        trigger.call(self);
      last_val = val;
    };
    var checker;
    var restart = function(){
      clearTimeout(checker);
      checker = setInterval(check,ms);
    };
    restart();
    el.keypress(restart).change(restart);
  });
};

(function(){

  ////////////////////////////////////////////////////////////////////////////////
  // State
  var sessionToken = null;
  var element_count = 0, el_table = {};
  var tp_enable_log = $.cookie('tp_log') == "true";
  var signal_count = 0;

  document.head = document.head || document.getElementsByTagName('head')[0];

  ////////////////////////////////////////////////////////////////////////////////
  // Main entry point
  $(document).ready(function(){
    setTimeout(function(){
      waitForEvents();
    })
  });

  ////////////////////////////////////////////////////////////////////////////////
  // Running instructions

  window.do_logging = function(x){
    $.cookie('tp_log',x.toString());
  };
  
  window.jquery_animate = function(el_id,props,duration,easing,complete){
    var el = elidToElement(JSON.parse(el_id));
    $(el).animate(JSON.parse(props),
                  duration * 1,
                  easing * 1,
                  complete);
  }

  window.jquery_scrollToBottom = function(el_id,cont){
    var el = elidToElement(JSON.parse(el_id));
    $(el).scrollTop(el.scrollHeight);
    cont();
  };

  window.jquery_setFocus = function(el_id,cont){
    var el = elidToElement(JSON.parse(el_id));
    $(el).focus();
    cont();
  };
  
  function waitForEvents(){
    console_log("Polling… (%d signals so far)",signal_count);
    var data = { token: sessionToken };
    var cmd = sessionToken != null? 'poll' : 'init';
    if(cmd == 'init')
      data.info = window.location.href;
    var req = $.ajax({
      dataType: 'json',
      url: cmd,
      data: data,
      success: function(events){
        if(sessionToken == null) {
          sessionToken = req.getResponseHeader('Set-Token').match(/[0-9]+/)*1;
        }
        console_log("Running event" +(events.length>1?'s':'') +"…")
        if(events.length){
          console_log('Event list:');
          runMultipleEvents(events);
        } else {
          runEvent(events,function(){
            waitForEvents();
          });
        }
      },
      error: function(reply){
        console_log("Error, waiting…");
        setTimeout(function(){
          waitForEvents();
        },5000);
      }
    });
  }

  function runMultipleEvents(events){
    if(events.length == 0) {
      return waitForEvents();
    }
    runEvent(events.shift(),function(){
      runMultipleEvents(events);
    });
  }

  function runEvent(event,continuation){
    console_log("Event: %s",JSON.stringify(event));
    for(var key in event){
      switch(key){
      case "EmptyEl": {
        var id = event.EmptyEl;
<<<<<<< HEAD
        var el = elidToElement(id);
        // TODO: Drop all the child ids within this element.
        $(el).empty();
=======
        var el = lookupElementTable(id);
        // Detach child elements without deleting associated event handlers and data.
        // It is not correct to remove the child elements from the el_table
        // because they may still be present on the server side.
        $(el).contents().detach();
>>>>>>> 4a97395a
        continuation();
        break;
      }
      case "CallDeferredFunction": {
        var call = event.CallDeferredFunction;
        var closure = call[0];
        var theFunction = eval(call[1]);
        var params = call[2];
        theFunction.apply(window, params.concat(function(){
          console_log(this);
          var args = Array.prototype.slice.call(arguments,0);
          signal({
            Event: closure.concat([args])
          },function(){
            // No action.
          });
        }));
        continuation();
        break;
      }
      case "CallFunction": {
        var call = event.CallFunction;
        var theFunction = eval(call[0]);
        var params = call[1];
        theFunction.apply(window, params.concat(function(){
          var args = Array.prototype.slice.call(arguments,0);
          signal({
            FunctionCallValues: args
          },function(){
            continuation();
          });
        }));
        break;
      }
      case "Delete": {
        event_delete(event);
        continuation();
        break;
      }
      case "Debug": {
        if(window.console)
          console.log("Server debug: %o",event.Debug);
        continuation();
        break;
      }
      case "Clear": {
        $('body').contents().detach();
        continuation();
        break;
      }
      case "GetElementsByTagName": {
        var elements = document.getElementsByTagName(event.GetElementsByTagName);
        var els = [];
        var len = elements.length;
        for(var i = 0; i < len; i++) {
          els.push({
            Element: elementToElid(elements[i])
          });
        }
        signal({
          Elements: els
        },function(){
          continuation();
        });
        break;
      }
      case "GetElementsById": {
        // Note that this is the html ID, not the elid that is the key of the el_table.
        var ids = event.GetElementsById;
        var els = [];
        for(var i = 0; i < ids.length; i++) {
            var match = document.getElementById(ids[i]);
            if (match != null) {
                els.push({
                  Element: elementToElid(match)
                });
            }
        }
        signal({
          Elements: els
        },function(){
          continuation();
        });
        break;
      }
      case "SetStyle": {
        var set = event.SetStyle;
        var id = set[0];
        var style = set[1];
        var el = elidToElement(id);
        var len = style.length;
        for(var i = 0; i < len; i++){
          el.style[style[i][0]] = style[i][1];
        }
        continuation();
        break;
      }
      case "SetAttr": {
        var set = event.SetAttr;
        var id = set[0];
        var key = set[1];
        var value = set[2];
        var el = elidToElement(id);
        $(el).attr(key,value);
        continuation();
        break;
      }
      case "GetValue": {
        var id = event.GetValue;
        var el = elidToElement(id);
        var value = $(el).val();
        signal({
          Value: value
        },function(){
          continuation();
        });
        break;
      }
      case "GetLocation": {
        signal({
          Location: window.location.href
        },function(){
          continuation();
        });
        break;
      }
      case "GetValues": {
        var ids = event.GetValues;
        var len = ids.length;
        var values = [];
        for(var i = 0; i < len; i++) {
          values.push($(elidToElement(ids[i])).val());
        }
        signal({
          Values: values
        },function(){
          continuation();
        });
        break;
      }
      case "Append": {
        var append = event.Append;
        $(elidToElement(append[0])).append($(elidToElement(append[1])));
        continuation();
        break;
      }
      case "SetText": {
        var set = event.SetText;
        $(elidToElement(set[0])).text(set[1]);
        continuation();
        break;
      }
      case "SetTitle": {
        document.title = event.SetTitle;
        continuation();
        break;
      }
      case "SetHtml": {
        var set = event.SetHtml;
        $(elidToElement(set[0])).html(set[1]);
        continuation();
        break;
      }
      case "Bind": {
        var bind = event.Bind;
        var eventType = bind[0];
        var handlerGuid = bind[2];
        var el = elidToElement(bind[1]);
        console_log('event type: ' + eventType);
        if(eventType == 'livechange') {
          $(el).livechange(300,function(e){
            signal({
              Event: handlerGuid.concat([[$(el).val()]])
            },function(){
              // no action
            });
            return true;
          });
        } else if(eventType == 'sendvalue') {
          $(el).sendvalue(function(x){
            signal({
              Event: handlerGuid.concat([[x]])
            },function(){});
          });
        } else if(eventType.match('dragstart|dragenter|dragover|dragleave|drag|drop|dragend')) {
          $(el).bind(eventType,function(e){
            signal({
              Event: handlerGuid.concat([
                e.originalEvent.dataTransfer
                    ?[e.originalEvent.dataTransfer.getData("dragData")]
                    :[]])
            },function(){
              // no action
            });
            return true;
          });
        } else {
          $(el).bind(eventType,function(e){
            signal({
              Event: handlerGuid.concat([e.which?[e.which.toString()]:[]])
            },function(){
              // no action
            });
            return true;
          });
        }
        continuation();
        break;
      }
      default: continuation();
      }
    }
  }

  function event_delete(event){
    var id = event.Delete;
<<<<<<< HEAD
    var el = elidToElement(id);
    // TODO: Drop all the child ids within this element.
    $(el).empty();
    $(el).remove();
=======
    var el = lookupElementTable(id);
    // TODO: Think whether it is correct to remove element ids
    $(el).detach();
>>>>>>> 4a97395a
    deleteElementTable(id);
  }

  ////////////////////////////////////////////////////////////////////////////////
  // Signalling events

  function signal(signal,continuation){
    signal_count++;
    console_log('Signal: %s',JSON.stringify(signal));
    $.ajax({
      dataType: 'json',
      url:'signal',
      data: { token: sessionToken, signal: JSON.stringify(signal) },
      success: function(){
        continuation();
      },
      error: function(reply){
        console_log("Error: %o",reply);
      }
    });
  }

  // When the server creates elements, it assigns them a string "elid".  
  // This elidToElement function is used to sync the elids on the server with the 
  // elids on this client code.  Lookups on elids that do not already exist in the client
  // table are created and added automatically.
  function elidToElement(elid){
    if(elid == 'body')
      return document.body;
    else if(elid == 'head')
      return document.head;
    else if(el_table[elid]){
      return el_table[elid];
    } else {
      if(elid[0] == '*'){
        var create = elid.split(':');
        var element = document.createElement(create[1]);
        element.elid   = elid;
        el_table[elid] = element;
        return element;
      } else {
        throw "Unknown element: " + elid;
      }
    }
  }
  function deleteElementTable(elid){
    delete el_table[elid];
  }
  
  // Get/generate a elid for an element.  This function is used for cases in which the
  // element is accessed without knowing an elid from the server, such as when the 
  // element is retrieved by type or html ID attribute.  The element is then added to 
  // elid lookup table using the new elid.
  // Note: The mapping between  elids  and  DOM elements  must be bijective.
  function elementToElid(element){
    if(element.elid) {
        return element.elid;
	}
	else if (element === document.body) {
        return "body";
    }
	else if (element === document.head) {
        return "head";
    }
    else {
        var elid = "!" + element_count.toString();
        element_count++;
        element.elid   = elid;
        el_table[elid] = element;
        return elid;
    }
  }

  // A log
  function console_log(){
    if (tp_enable_log) {
      window.console.log.apply(window.console,arguments);
    }
  };

})();<|MERGE_RESOLUTION|>--- conflicted
+++ resolved
@@ -128,17 +128,11 @@
       switch(key){
       case "EmptyEl": {
         var id = event.EmptyEl;
-<<<<<<< HEAD
         var el = elidToElement(id);
-        // TODO: Drop all the child ids within this element.
-        $(el).empty();
-=======
-        var el = lookupElementTable(id);
         // Detach child elements without deleting associated event handlers and data.
         // It is not correct to remove the child elements from the el_table
         // because they may still be present on the server side.
         $(el).contents().detach();
->>>>>>> 4a97395a
         continuation();
         break;
       }
@@ -355,16 +349,9 @@
 
   function event_delete(event){
     var id = event.Delete;
-<<<<<<< HEAD
     var el = elidToElement(id);
-    // TODO: Drop all the child ids within this element.
-    $(el).empty();
-    $(el).remove();
-=======
-    var el = lookupElementTable(id);
     // TODO: Think whether it is correct to remove element ids
     $(el).detach();
->>>>>>> 4a97395a
     deleteElementTable(id);
   }
 
