## Changelog for the `threepenny-gui` package

<<<<<<< HEAD
**0.5.0.0** -- Snapshot release.

* FFI now supports callbacks into Haskell. Remove `callDeferredFunction` function.
* Remove dependency on `json` library.
=======
**0.4.1.0** -- Maintenance release.

* Dependency on `text` package now from version 0.11 to 1.1.*.
* Dependency on `aeson` package replaces the former dependency on the `json` package.
* Unicode characters are now transmitted correctly to the browser. #75, #62.
* Change default port number to 8023. #64
>>>>>>> 92ead559

**0.4.0.2** -- Bugfix release.

* Fix CSS bug for `grid` function.

**0.4.0.1** -- Maintenance release.

* Adjust package dependencies.

**0.4.0.0** -- Snapshot release.

* New `UI` monad for easier JavaScript FFI and recursion in FRP.
* Garbage collection for DOM elements. (Unfortunately, this doesn't support using custom HTML files anymore, see [issue #60][60].)
* First stab at widgets.
* Update dependency to `websockets-0.8`.

**0.3.0.0** -- Snapshot release.

* Browser communication with WebSockets.
* First stab at FRP integration.

**0.2.0.0** -- Snapshot release.

* First stab at easy JavaScript FFI.

**0.1.0.0**

* Initial release.



  [60]: https://github.com/HeinrichApfelmus/threepenny-gui/issues/60<|MERGE_RESOLUTION|>--- conflicted
+++ resolved
@@ -1,18 +1,15 @@
 ## Changelog for the `threepenny-gui` package
 
-<<<<<<< HEAD
 **0.5.0.0** -- Snapshot release.
 
 * FFI now supports callbacks into Haskell. Remove `callDeferredFunction` function.
-* Remove dependency on `json` library.
-=======
+
 **0.4.1.0** -- Maintenance release.
 
 * Dependency on `text` package now from version 0.11 to 1.1.*.
 * Dependency on `aeson` package replaces the former dependency on the `json` package.
 * Unicode characters are now transmitted correctly to the browser. #75, #62.
 * Change default port number to 8023. #64
->>>>>>> 92ead559
 
 **0.4.0.2** -- Bugfix release.
 
