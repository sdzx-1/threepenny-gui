import Control.Concurrent
import qualified Control.Concurrent.Chan as Chan
import Control.Exception
import Control.Monad
import Data.Functor
import Data.List.Extra
import Data.Maybe
import Data.Time
import Data.IORef
import Prelude hiding (catch)
import Safe (readMay)
import System.Environment (getEnvironment)

import Paths

import qualified Graphics.UI.Threepenny as UI
import Graphics.UI.Threepenny.Core hiding (text)

{-----------------------------------------------------------------------------
    Chat
------------------------------------------------------------------------------}

main :: IO ()
main = do
    static   <- getStaticDir
    messages <- Chan.newChan
    env      <- getEnvironment
    startGUI defaultConfig
<<<<<<< HEAD
        { tpPort       = fromJust (readMay =<< lookup "PORT" env)
        , tpCustomHTML = Just "chat.html"
=======
        { tpCustomHTML = Just "chat.html"
>>>>>>> 2bca4563
        , tpStatic     = Just static
        } $ setup messages

type Message = (UTCTime, String, String)

setup :: Chan Message -> Window -> UI ()
setup globalMsgs window = do
    msgs <- liftIO $ Chan.dupChan globalMsgs

    return window # set title "Chat"
    
    (nickRef, nickname) <- mkNickname
    messageArea         <- mkMessageArea msgs nickRef

    getBody window #+
        [ UI.div #. "header"   #+ [string "Threepenny Chat"]
        , UI.div #. "gradient"
        , viewSource
        , element nickname
        , element messageArea
        ]
    
    messageReceiver <- liftIO $ forkIO $ receiveMessages window msgs messageArea

    on UI.disconnect window $ const $ liftIO $ do
        killThread messageReceiver
        now   <- getCurrentTime
        nick  <- readIORef nickRef
        Chan.writeChan msgs (now,nick,"( left the conversation )")


receiveMessages w msgs messageArea = do
    messages <- Chan.getChanContents msgs
    forM_ messages $ \msg -> do
        atomic w $ runUI w $ do
          -- FIXME: withWindow  should include a call to  atomic ?
          element messageArea #+ [mkMessage msg]
          UI.scrollToBottom messageArea

mkMessageArea :: Chan Message -> IORef String -> UI Element
mkMessageArea msgs nickname = do
    input <- UI.textarea #. "send-textarea"
    
    on UI.sendValue input $ (. trim) $ \content -> do
        element input # set value ""
        when (not (null content)) $ liftIO $ do
            now  <- getCurrentTime
            nick <- readIORef nickname
            when (not (null nick)) $
                Chan.writeChan msgs (now,nick,content)

    UI.div #. "message-area" #+ [UI.div #. "send-area" #+ [element input]]


mkNickname :: UI (IORef String, Element)
mkNickname = do
    input  <- UI.input #. "name-input"
    el     <- UI.div   #. "name-area"  #+
                [ UI.span  #. "name-label" #+ [string "Your name "]
                , element input
                ]
    UI.setFocus input
    
    nick <- liftIO $ newIORef ""
    on UI.keyup input $ \_ -> liftIO . writeIORef nick . trim =<< get value input
    return (nick,el)

mkMessage :: Message -> UI Element
mkMessage (timestamp, nick, content) =
    UI.div #. "message" #+
        [ UI.div #. "timestamp" #+ [string $ show timestamp]
        , UI.div #. "name"      #+ [string $ nick ++ " says:"]
        , UI.div #. "content"   #+ [string content]
        ]

viewSource :: UI Element
viewSource =
    UI.anchor #. "view-source" # set UI.href url #+ [string "View source code"]
    where
    url = "https://github.com/HeinrichApfelmus/threepenny-gui/blob/master/src/Chat.hs"<|MERGE_RESOLUTION|>--- conflicted
+++ resolved
@@ -4,12 +4,9 @@
 import Control.Monad
 import Data.Functor
 import Data.List.Extra
-import Data.Maybe
 import Data.Time
 import Data.IORef
 import Prelude hiding (catch)
-import Safe (readMay)
-import System.Environment (getEnvironment)
 
 import Paths
 
@@ -24,14 +21,8 @@
 main = do
     static   <- getStaticDir
     messages <- Chan.newChan
-    env      <- getEnvironment
     startGUI defaultConfig
-<<<<<<< HEAD
-        { tpPort       = fromJust (readMay =<< lookup "PORT" env)
-        , tpCustomHTML = Just "chat.html"
-=======
         { tpCustomHTML = Just "chat.html"
->>>>>>> 2bca4563
         , tpStatic     = Just static
         } $ setup messages
 
