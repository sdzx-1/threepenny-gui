--- conflicted
+++ resolved
@@ -107,11 +107,8 @@
 * *Heinrich Apfelmus*
 * *Daniel Austin*
 * Daniel Díaz
-<<<<<<< HEAD
 * Yuval Langer
-=======
 * *Ken Friis Larsen*
->>>>>>> 67f67476
 * *Daniel Mlot*
 * JP Moresmau
 * Luke Palmer
