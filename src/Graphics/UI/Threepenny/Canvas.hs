--- conflicted
+++ resolved
@@ -3,22 +3,15 @@
     -- | Partial binding to the HTML5 canvas API.
 
     -- * Documentation
-<<<<<<< HEAD
     Canvas
-    , Vector, Point, drawImage, clearCanvas
+    , Vector, Point
+    , RGB(..), ColorStop, Gradient, FillStyle
+    , drawImage, clearCanvas
+    , solidColor, createLinearGradient, createHorizontalLinearGradient, createVerticalLinearGradient
     , fillRect, fillStyle, strokeStyle, lineWidth, textFont
     , TextAlign(..), textAlign
     , beginPath, moveTo, lineTo, closePath, arc, arc'
     , fill, stroke, fillText, strokeText
-=======
-    Canvas,
-    Vector, Rect (..), 
-    RGB(..), ColorStop, Gradient, FillStyle, 
-    drawImage, clearCanvas,
-    solidColor, 
-    createLinearGradient, createHorizontalLinearGradient, createVerticalLinearGradient,
-    fillRect, fillCircle
->>>>>>> 80ae2198
     ) where
 
 import Data.Char (toUpper)
@@ -33,22 +26,18 @@
 ------------------------------------------------------------------------------}
 type Canvas = Element
 
-<<<<<<< HEAD
 type Vector = Point
 type Point  = (Double, Double)
-=======
-type Vector = (Int,Int)
-data Rect   = Rect { rectLeft :: Int, rectTop :: Int, rectWidth :: Int, rectHeight :: Int } deriving (Eq, Show)
 data RGB    = RGB  {red :: Int, green :: Int,  blue :: Int } deriving (Eq, Show)
 
 type ColorStop = (Double,  RGB)
 
 data Gradient  
     -- | defines a linear gradient 
-    --   params are the direction of the gradient and the colorstops on it's way
+    --   params are the left-upper point width, height and the gradient's color-stops
     --   the region as defined in <http://www.w3schools.com/tags/canvas_createlineargradient.asp> is calculated based on the
     --   output Rectangle
-    = LinearGradient Vector [ColorStop]
+    = LinearGradient Vector Double Double [ColorStop]
     deriving (Show, Eq)
 
 data FillStyle 
@@ -60,7 +49,6 @@
 {-----------------------------------------------------------------------------
     Image drawing
 ------------------------------------------------------------------------------}
->>>>>>> 80ae2198
 
 -- | Draw the image of an image element onto the canvas at a specified position.
 drawImage :: Element -> Vector -> Canvas -> UI ()
@@ -76,55 +64,28 @@
 solidColor rgb = SolidColor rgb
 
 -- | creates a linear gradient fill style
-createLinearGradient :: Int -- ^ The x-coordinate of the start point of the gradient
-                     -> Int -- ^ The y-coordinate of the start point of the gradient
+createLinearGradient :: Point       -- ^ The upper-left coordinate of the gradient
+                     -> Double      -- ^ The width of the gradient
+                     -> Double      -- ^ The height of the gradient
                      -> [ColorStop] -- ^ the color-stops for the gradient
                      -> FillStyle
-createLinearGradient x0 y0 sts = Gradient $ LinearGradient (x0,y0) sts
+createLinearGradient (x0, y0) w h sts = Gradient $ LinearGradient (x0,y0) w h sts
 
 -- | creates a simple horizontal gradient
-createHorizontalLinearGradient:: RGB -- ^ The starting color of the gradient
-                              -> RGB -- ^ The ending color of the gradient
+createHorizontalLinearGradient:: Point  -- ^ The upper-left coordinate of the gradient
+                              -> Double -- ^ The width of the gradient
+                              -> RGB    -- ^ The starting color of the gradient
+                              -> RGB    -- ^ The ending color of the gradient
                               -> FillStyle
-createHorizontalLinearGradient c0 c1 = createLinearGradient 1 0 [(0, c0), (1, c1)]
+createHorizontalLinearGradient pt w c0 c1 = createLinearGradient pt w 0 [(0, c0), (1, c1)]
 
 -- | creates a simple vertical gradient
-createVerticalLinearGradient:: RGB -- ^ The starting color of the gradient
-                            -> RGB -- ^ The ending color of the gradient
+createVerticalLinearGradient:: Point  -- ^ The upper-left coordinate of the gradient
+                            -> Double -- ^ The height of the gradient
+                            -> RGB    -- ^ The starting color of the gradient
+                            -> RGB    -- ^ The ending color of the gradient
                             -> FillStyle
-createVerticalLinearGradient c0 c1 = createLinearGradient 0 1 [(0, c0), (1, c1)]
-
--- | sets the current fill style of the canvas context
-assignFillStyle :: Rect -> FillStyle -> Canvas -> UI ()
-assignFillStyle rect (Gradient fs) canvas =
-    runFunction $ ffi cmd canvas
-        where cmd = "var ctx=%1.getContext('2d'); var grd=" ++ fsStr fs ++ cStops fs ++ "ctx.fillStyle=grd;"
-              fsStr (LinearGradient (dx, dy) _) = "ctx.createLinearGradient(" ++ pStr [x0, y0, x0+w, y0+h] ++ ");"
-                where (x0, y0)                  = (rectLeft rect, rectTop rect)
-                      (w, h)                    = (floor $ fx * fromIntegral (rectWidth rect), floor $ fy * fromIntegral (rectHeight rect))
-                      (fx, fy)                  = (fromIntegral dx / m, fromIntegral dy / m)
-                      m                         = max (fromIntegral dx) (fromIntegral dy)
-              cStops (LinearGradient (_,_) sts) = concatMap addStop sts
-              addStop (p,c)                     = "grd.addColorStop(" ++ show p ++ ",'" ++ rgbString c ++ "');"
-              pStr                              = intercalate "," . map show
-assignFillStyle _ (SolidColor color) canvas =
-    runFunction $ ffi "%1.getContext('2d').fillStyle=%2" canvas (rgbString color)
-
-{-----------------------------------------------------------------------------
-    fill primitives
-------------------------------------------------------------------------------}
-
--- | fills a rectangle
-fillRect :: Rect -> FillStyle -> Canvas -> UI ()
-fillRect rect fs canvas = do
-    assignFillStyle rect fs canvas
-    runFunction $ ffi "%1.getContext('2d').fillRect(%2,%3,%4,%5)" canvas (rectLeft rect) (rectTop rect) (rectWidth rect) (rectHeight rect)
-
--- | fills a circle
-fillCircle :: Vector -> Int -> FillStyle -> Canvas -> UI ()
-fillCircle (cx, cy) r fs canvas = do
-    assignFillStyle (Rect (cx-r) (cy-r) (2*r) (2*r)) fs canvas
-    runFunction $ ffi "var ctx=%1.getContext('2d'); ctx.beginPath(); ctx.arc(%2,%3,%4,0,2*Math.PI); ctx.fill();" canvas cx cy r
+createVerticalLinearGradient pt h c0 c1 = createLinearGradient pt 0 h [(0, c0), (1, c1)]
 
 {-----------------------------------------------------------------------------
     general
@@ -134,22 +95,40 @@
 clearCanvas :: Canvas -> UI ()
 clearCanvas = runFunction . ffi "%1.getContext('2d').clear()"
 
-<<<<<<< HEAD
+
+{-----------------------------------------------------------------------------
+    fill primitives
+------------------------------------------------------------------------------}
+
+
 -- | Draw a filled rectangle.
 --
 -- The 'fillStyle' attribute determines the color.
 fillRect
     :: Point    -- ^ upper left corner
-    -> Int      -- ^ width in pixels
-    -> Int      -- ^ height in pixels
+    -> Double   -- ^ width in pixels
+    -> Double   -- ^ height in pixels
     -> Canvas -> UI ()
 fillRect (x,y) w h canvas =
   runFunction $ ffi "%1.getContext('2d').fillRect(%2, %3, %4, %5)" canvas x y w h
 
--- | The color or style to use inside shapes.
--- Default is @#000@ (black).
-fillStyle :: Attr Canvas String
-fillStyle = fromObjectProperty "getContext('2d').fillStyle"
+-- | The Fillstyle to use inside shapes.
+-- write-only as I could not find how to consistently read the fillstyle
+fillStyle :: WriteAttr Canvas FillStyle
+fillStyle = mkWriteAttr assignFillStyle
+
+-- | sets the current fill style of the canvas context
+assignFillStyle :: FillStyle -> Canvas -> UI ()
+assignFillStyle (Gradient fs) canvas =
+    runFunction $ ffi cmd canvas
+        where cmd = "var ctx=%1.getContext('2d'); var grd=" ++ fsStr fs ++ cStops fs ++ "ctx.fillStyle=grd;"
+              fsStr (LinearGradient (x0, y0) w h _) 
+                                                = "ctx.createLinearGradient(" ++ pStr [x0, y0, x0+w, y0+h] ++ ");"
+              cStops (LinearGradient _ _ _ sts) = concatMap addStop sts
+              addStop (p,c)                     = "grd.addColorStop(" ++ show p ++ ",'" ++ rgbString c ++ "');"
+              pStr                              = intercalate "," . map show
+assignFillStyle (SolidColor color) canvas =
+    runFunction $ ffi "%1.getContext('2d').fillStyle=%2" canvas (rgbString color)
 
 -- | The color or style to use for the lines around shapes.
 -- Default is @#000@ (black).
@@ -261,7 +240,7 @@
 strokeText :: String -> Point -> Canvas -> UI ()
 strokeText text (x,y) canvas =
   runFunction $ ffi "%1.getContext('2d').strokeText(%2, %3, %4)" canvas text x y
-=======
+
 {-----------------------------------------------------------------------------
     helper functions
 ------------------------------------------------------------------------------}
@@ -273,5 +252,4 @@
             | length s  == 0 = "00"
             | length s  == 1 = '0' : s
             | length s  == 2 = s
-            | otherwise      =  take 2 s
->>>>>>> 80ae2198
+            | otherwise      =  take 2 s