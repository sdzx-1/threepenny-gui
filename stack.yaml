resolver: lts-8.23
packages:
- '.'
extra-deps:
- aeson-1.2.0.0
- websockets-0.12.0.0
<<<<<<< HEAD
- websockets-snap-0.10.2.1
=======
- websockets-snap-0.10.2.3
>>>>>>> 3bb5944f
flags:
  threepenny-gui:
    buildexamples: true
allow-newer: true # https://github.com/jaspervdj/websockets-snap/issues/20<|MERGE_RESOLUTION|>--- conflicted
+++ resolved
@@ -4,12 +4,7 @@
 extra-deps:
 - aeson-1.2.0.0
 - websockets-0.12.0.0
-<<<<<<< HEAD
-- websockets-snap-0.10.2.1
-=======
 - websockets-snap-0.10.2.3
->>>>>>> 3bb5944f
 flags:
   threepenny-gui:
-    buildexamples: true
-allow-newer: true # https://github.com/jaspervdj/websockets-snap/issues/20+    buildexamples: true