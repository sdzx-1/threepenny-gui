{-# LANGUAGE TypeSynonymInstances, FlexibleInstances #-}
{-# LANGUAGE DeriveDataTypeable #-}
module Graphics.UI.Threepenny.Internal.FFI (
    -- * Synopsis
    -- | Combinators for creating JavaScript code and marhsalling.
    
    -- * Documentation
    ffi,
    FFI(..), ToJS(..),
    JSFunction, HsFunction,
    
    showJSON,
    
    toCode, marshalResult,
    ) where

import           Data.Aeson            as JSON
import qualified Data.Aeson.Types      as JSON
import qualified Data.Aeson.Encode
import           Data.ByteString       (ByteString)
import           Data.Data
import           Data.Functor
import           Data.Maybe
import           Data.String           (fromString)
import           Data.Text             (Text)
import qualified Data.Text.Lazy
import qualified Data.Text.Lazy.Builder

import Safe (atMay)

import Graphics.UI.Threepenny.Internal.Types

{-----------------------------------------------------------------------------
    Easy, if stupid conversion between String and JSON

    TODO: Use more efficient string types like ByteString, Text, etc.
------------------------------------------------------------------------------}
showJSON :: ToJSON a => a -> String
showJSON
    = Data.Text.Lazy.unpack
    . Data.Text.Lazy.Builder.toLazyText
    . Data.Aeson.Encode.fromValue . JSON.toJSON

{-----------------------------------------------------------------------------
    JavaScript Code and Foreign Function Interface
------------------------------------------------------------------------------}
-- | JavaScript code snippet.
newtype JSCode = JSCode { unJSCode :: String }
    deriving (Eq, Ord, Show, Data, Typeable)

-- | Helper class for rendering Haskell values as JavaScript expressions.
class ToJS a where
    render :: a -> JSCode

instance ToJS String     where render   = render . JSON.String . fromString
<<<<<<< HEAD
instance ToJS Text       where render   = render . JSON.String
=======
instance ToJS Float      where render   = JSCode . showJSON
instance ToJS Double     where render   = JSCode . showJSON
>>>>>>> 67f67476
instance ToJS Int        where render   = JSCode . show
instance ToJS Bool       where render b = JSCode $ if b then "true" else "false"
instance ToJS JSON.Value where render   = JSCode . showJSON
-- TODO: ByteString instance may be wrong. Only needed for ElementId right now.
instance ToJS ByteString where render   = JSCode . show
instance ToJS ElementId  where
    render (ElementId x) = apply "elidToElement(%1)" [render x]
instance ToJS Element    where render = render . unprotectedGetElementId
-- Haskell function with no parameters
instance ToJS (HsFunction (IO ())) where
    render (HsFunction (ElementId elid) name) =
        apply "callback(%1,%2)" [render elid, render name]


-- | A JavaScript function with a given output type @a@.
data JSFunction a = JSFunction
    { code    :: JSCode                                  -- ^ code snippet
    , marshal :: Window -> JSON.Value -> JSON.Parser a
      -- ^ conversion to Haskell value
    }

-- | Render function to a textual representation using JavaScript syntax.
toCode :: JSFunction a -> String
toCode = unJSCode . code

-- | Convert function result to a Haskell value.
marshalResult
    :: JSFunction a   -- ^ Function that has been executed
    -> Window         -- ^ Browser context
    -> JSON.Value     -- ^ JSON representation of the return value 
    -> JSON.Result a  -- ^ Function result as parsed Haskell value
marshalResult fun w = JSON.parse (marshal fun w)

instance Functor JSFunction where
    fmap f = fmapWindow (const f)

fmapWindow :: (Window -> a -> b) -> JSFunction a -> JSFunction b
fmapWindow f (JSFunction c m) = JSFunction c (\w v -> f w <$> m w v)

fromJSCode :: JSCode -> JSFunction ()
fromJSCode c = JSFunction { code = c, marshal = \_ _ -> return () }

-- | Helper class for making 'ffi' a variable argument function.
class FFI a where
    fancy :: ([JSCode] -> JSCode) -> a

instance (ToJS a, FFI b) => FFI (a -> b) where
    fancy f a = fancy $ f . (render a:)

instance FFI (JSFunction ())          where fancy f = fromJSCode $ f []
instance FFI (JSFunction String)      where fancy   = mkResult "%1.toString()"
instance FFI (JSFunction Text)        where fancy   = mkResult "%1.toString()"
instance FFI (JSFunction JSON.Value)  where fancy   = mkResult "%1"
instance FFI (JSFunction Int)         where fancy   = mkResult "%1"
instance FFI (JSFunction Double)      where fancy   = mkResult "%1"
instance FFI (JSFunction Float)       where fancy   = mkResult "%1"
instance FFI (JSFunction [ElementId]) where fancy   = mkResult "elementsToElids(%1)"

-- FIXME: We need access to IO in order to turn a Coupon into an Element.
{- 
instance FFI (JSFunction Element)   where
    fancy   = fmapWindow (\w elid -> Element elid w) . fancy
-}

mkResult :: FromJSON a => String -> ([JSCode] -> JSCode) -> JSFunction a
mkResult client f = JSFunction
    { code    = apply client [f []]
    , marshal = \w -> parseJSON
    }

-- | Simple JavaScript FFI with string substitution.
--
-- Inspired by the Fay language. <http://fay-lang.org/>
--
-- > example :: String -> Int -> JSFunction String
-- > example = ffi "$(%1).prop('checked',%2)"
--
-- The 'ffi' function takes a string argument representing the JavaScript
-- code to be executed on the client.
-- Occurrences of the substrings @%1@ to @%9@ will be replaced by
-- subequent arguments.
--
-- Note: Always specify a type signature! The types automate
-- how values are marshalled between Haskell and JavaScript.
-- The class instances for the 'FFI' class show which conversions are supported.
--
ffi :: FFI a => String -> a
ffi macro = fancy (apply macro)

testFFI :: String -> Int -> JSFunction String
testFFI = ffi "$(%1).prop('checked',%2)"

-- | String substitution.
-- Substitute occurences of %1, %2 up to %9 with the argument strings.
-- The types ensure that the % character has no meaning in the generated output.
-- 
-- > apply "%1 and %2" [x,y] = x ++ " and " ++ y
apply :: String -> [JSCode] -> JSCode
apply code args = JSCode $ go code
    where
    at xs i = maybe (error err) id $ atMay xs i
    err     = "Graphics.UI.Threepenny.FFI: Too few arguments in FFI call!"
    argument i = unJSCode (args `at` i)
    
    go []         = []
    go ('%':c:cs) = argument index ++ go cs
        where index = fromEnum c - fromEnum '1'
    go (c:cs)     = c : go cs
<|MERGE_RESOLUTION|>--- conflicted
+++ resolved
@@ -53,12 +53,9 @@
     render :: a -> JSCode
 
 instance ToJS String     where render   = render . JSON.String . fromString
-<<<<<<< HEAD
 instance ToJS Text       where render   = render . JSON.String
-=======
 instance ToJS Float      where render   = JSCode . showJSON
 instance ToJS Double     where render   = JSCode . showJSON
->>>>>>> 67f67476
 instance ToJS Int        where render   = JSCode . show
 instance ToJS Bool       where render b = JSCode $ if b then "true" else "false"
 instance ToJS JSON.Value where render   = JSCode . showJSON
