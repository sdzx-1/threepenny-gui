--- conflicted
+++ resolved
@@ -1,9 +1,5 @@
 #!/bin/sh
-<<<<<<< HEAD
-runhaskell -i../src "$@"
-=======
 ghc -i../src \
   -no-user-package-db \
   -package-db ../.cabal-sandbox/*-packages.conf.d \
-  "$@" -e main
->>>>>>> 943bfc8b
+  "$@" -e main