--- conflicted
+++ resolved
@@ -211,24 +211,6 @@
     
     console_log("Event: %s",JSON.stringify(event));
     switch(event.tag){
-
-<<<<<<< HEAD
-=======
-    case "CallDeferredFunction": {
-      // FIXME: CallDeferredFunction probably doesn't work right now.
-      var call        = event.contents;
-      var closure     = call[0];
-      var theFunction = eval(call[1]);
-      var params      = call[2];
-      theFunction.apply(window, params.concat(function(){
-        console_log(this);
-        var args = Array.prototype.slice.call(arguments,0);
-        sendEvent(closure[0],closure[1],args);
-      }));
-      reply();
-      break;
-    }
->>>>>>> 943bfc8b
     case "RunJSFunction": {
         eval(event.contents);
         reply();
