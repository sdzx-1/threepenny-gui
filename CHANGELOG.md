## Changelog for the `threepenny-gui` package

<<<<<<< HEAD
**Unreleased**
=======
**0.8.0.1** — Maintenance release
>>>>>>> 3bb5944f

* Bump dependencies for compatibility with GHC-8.2.1
* Bump dependencies to allow `websockets` 0.12

<<<<<<< HEAD
**0.8.1.0** — Snapshot release

* Expose JavaScript FFI functions `toJSObject` and `liftJSWindow` in `Graphics.UI.Threepenny`. This is useful for linking the lifetime of JavaScript objects to the lifetime of `Element`. [#181][]
* Use `jsLog` parameter to log exceptions. [#185][]

  [#181]: https://github.com/HeinrichApfelmus/threepenny-gui/issues/181
  [#185]: https://github.com/HeinrichApfelmus/threepenny-gui/issues/185

=======
>>>>>>> 3bb5944f
**0.8.0.0** — Snapshot release

Graphics.UI.Threepenny

* Fix `getElementById` to properly return `Nothing` when no element with the given `id` attribute is present. [#129][].
* Bring back `loadFile` and `loadDirectory`. [#110][]
* Add `MonadUI` typeclass for easier lifting in custom monad stacks. [#173][]

JavaScript FFI

* Implement batching / buffering for FFI calls. [#131][]. Several calls to the `runFunction` function may now buffer the JavaScript code and send it to the browser window in a single message at a later time. This improves performance considerably.
* Clarify semantics for exceptions. See the file [`doc/javascript-ffi.md`](doc/javascript-ffi.md) for more.
    * The `UI` monad now supports exception handling by being an instance of the type classes `MonadThrow` and `MonadCatch`.
    * The function `callFunction` can now throw a `JavaScriptException` exception to the Haskell side.
    * The function `runFunction` now terminates the connection to the browser window whenever the JavaScript code within throws an exception.
* Exceptions in the `UI` monad that are not handled are now printed properly for better debugging. [#145][]
* Clarify semantics of the `disconnect` event. It is now triggered more reliably. [#133][].
* Remove unnecessary client response when exporting event handlers. [#131][].
* Add option `jsWindowReloadOnDisconnect` to reload the browser window [#130][] whenever the WebSocket connection is broken. This is useful for e.g. mobile devices, which tend to disconnect WebSocket connections very often.

  [#110]: https://github.com/HeinrichApfelmus/threepenny-gui/issues/110
  [#129]: https://github.com/HeinrichApfelmus/threepenny-gui/issues/129
  [#130]: https://github.com/HeinrichApfelmus/threepenny-gui/issues/130
  [#133]: https://github.com/HeinrichApfelmus/threepenny-gui/issues/133
  [#145]: https://github.com/HeinrichApfelmus/threepenny-gui/issues/145
  [#173]: https://github.com/HeinrichApfelmus/threepenny-gui/issues/173

Dependencies

* Add dependency on `exceptions`

**0.7.0.2** — Maintenance release

* Bump dependencies to allow `aeson` 1.2
* Bump dependencies to allow `websockets` 0.11

**0.7.0.1** — Maintenance release

* Bump dependencies to allow `aeson` 1.1
* Bump dependencies to allow `vector` 0.12
* Bump dependencies to allow `websockets` 0.10

**0.7.0.0** — Maintenance and snapshot release

* JavaScript FFI: Reduce communication from browser to server when creating `Element`s.
    New function `unsafeCreateJSObject` to create JavaScript objects without
    waiting for a client response. [#131][]
* JavaScript FFI: Implement escape sequence '%%' when calling JavaScript functions. [#132][].
* Change type of `onEvent` function to allow unregistering events.
* Add function `timestamp` for simple performance measurements.
* Update JavaScript dependencies to jQuery 2.2.3
* Adapt to GHC 8.0.1. [#138][]
* Bump dependencies to allow `aeson` 1.0
* Bump dependencies to allow `data-default` 0.7
* Bump dependencies to allow `snap-core` 1.0 and `snap-server` 1.0
* Bump dependencies to allow `template-haskell` 2.11
* Bump dependencies to allow `websockets-snap` 0.10

  [#131]: https://github.com/HeinrichApfelmus/threepenny-gui/issues/131
  [#132]: https://github.com/HeinrichApfelmus/threepenny-gui/issues/132
  [#138]: https://github.com/HeinrichApfelmus/threepenny-gui/issues/138

**0.6.0.6** — Maintenance release

* Bump dependencies to allow `base` 4.9
* Bump dependencies to allow `aeson` 0.11

**0.6.0.5** — Maintenance release

* Bump dependencies to allow `async` 2.1
* Bump dependencies to allow `transformers` 0.5

**0.6.0.4** — Maintenance release.

* Elements that have become unreachable, for instance because they have been removed from the DOM and are no longer reachable in the Haskell code, will be garbage collected again. Fix [#109][], [#113][].
* Adjust dependencies.
* Add `<meta>` tag to indicate UTF8 encoding in html file. [#116][]

  [#113]: https://github.com/HeinrichApfelmus/threepenny-gui/issues/113
  [#109]: https://github.com/HeinrichApfelmus/threepenny-gui/issues/109
  [#116]: https://github.com/HeinrichApfelmus/threepenny-gui/issues/116

**0.6.0.3** — Maintenance release.

* Temporary fix for #109, which was causing event handlers to be discarded. Unfortunately, this means that elements are currently not garbage collected after they have been removed from the DOM tree.

**0.6.0.2** — Maintenance release.

* Remove unused direct dependencies, in particular
** attoparsec-enumerator
** utf8-string
** MonadCatchIO-transformers
** time

**0.6.0.1** — Maintenance release.

* The `ADDR` environment variable is now parsed correctly.
* Now builds on GHC 7.8 and GHC 7.10
* The example source code in the `samples` folder has been reorganized and consolidated.

**0.6.0.0** — Snapshot release.

* The internals of the JavaScript FFI has been reimplemented completely. A new module `Foreign.JavaScript` exports a bare JavaScript FFI in case you want to write a custom GUI framework. However, the module `Graphics.UI.Threepenny` is *not* compatible with it, even though it builds on top of it.
* The fields of `Config` type for server configuration are now prefixed with `js` instead of `tp`. Example: `jsPort`, `jsStatic`.
* The functions `loadFile` and `loadDirectory` have been *removed*, as I felt that the `jsStatic` option is sufficient for most use cases.

**0.5.0.0** — Snapshot release.

* Possibility to specify IP address to bind the server to.
* FFI now supports callbacks into Haskell. Remove `callDeferredFunction` function.
* `Graphics.UI.Threepenny.Canvas.SVG` for creating SVG elements and attributes.
* 2D graphics API in `Graphics.UI.Threepenny.Canvas` is beginning to grow.
* `Bool` is now correctly marshalled to JavaScript.
* `Text` can now be marshalled to JavaScrtip.

**0.4.2.0** — Maintenance release.

* Dependency `bytestring >=0.9.2` is now implemented correctly.
* Allow newer versions of `aeson` dependency.
* Allow newer versions of `network`, `transformers` and `template-haskell` dependencies.
* Helper scripts in the `samples` directory now assume that you use a cabal sandbox for development.
* The `UI` monad is now an instance of the `Applicative` class.

**0.4.1.0** — Maintenance release.

* Dependency on `text` package now from version 0.11 to 1.1.*.
* Dependency on `aeson` package replaces the former dependency on the `json` package.
* Unicode characters are now transmitted correctly to the browser. #75, #62.
* Change default port number to 8023. #64

**0.4.0.2** — Bugfix release.

* Fix CSS bug for `grid` function.

**0.4.0.1** — Maintenance release.

* Adjust package dependencies.

**0.4.0.0** — Snapshot release.

* New `UI` monad for easier JavaScript FFI and recursion in FRP.
* Garbage collection for DOM elements. (Unfortunately, this doesn't support using custom HTML files anymore, see [issue #60][#60].)
* First stab at widgets.
* Bump dependencies to allow `websockets` 0.8

  [#60]: https://github.com/HeinrichApfelmus/threepenny-gui/issues/60

**0.3.0.0** — Snapshot release.

* Browser communication with WebSockets.
* First stab at FRP integration.

**0.2.0.0** — Snapshot release.

* First stab at easy JavaScript FFI.

**0.1.0.0**

* Initial release.

<|MERGE_RESOLUTION|>--- conflicted
+++ resolved
@@ -1,15 +1,5 @@
 ## Changelog for the `threepenny-gui` package
 
-<<<<<<< HEAD
-**Unreleased**
-=======
-**0.8.0.1** — Maintenance release
->>>>>>> 3bb5944f
-
-* Bump dependencies for compatibility with GHC-8.2.1
-* Bump dependencies to allow `websockets` 0.12
-
-<<<<<<< HEAD
 **0.8.1.0** — Snapshot release
 
 * Expose JavaScript FFI functions `toJSObject` and `liftJSWindow` in `Graphics.UI.Threepenny`. This is useful for linking the lifetime of JavaScript objects to the lifetime of `Element`. [#181][]
@@ -18,8 +8,11 @@
   [#181]: https://github.com/HeinrichApfelmus/threepenny-gui/issues/181
   [#185]: https://github.com/HeinrichApfelmus/threepenny-gui/issues/185
 
-=======
->>>>>>> 3bb5944f
+**0.8.0.1** — Maintenance release
+
+* Bump dependencies for compatibility with GHC-8.2.1
+* Bump dependencies to allow `websockets` 0.12
+
 **0.8.0.0** — Snapshot release
 
 Graphics.UI.Threepenny
