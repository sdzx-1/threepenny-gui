{-# LANGUAGE CPP #-}
{-# LANGUAGE RecordWildCards #-}
{-# LANGUAGE DeriveDataTypeable #-}
{-# LANGUAGE OverloadedStrings #-}

module Graphics.UI.Threepenny.Internal.Types where

import Prelude              hiding (init)

import Control.Applicative
import Control.Concurrent
import Control.DeepSeq
import Control.Monad
import qualified Reactive.Threepenny    as E
import           Data.ByteString.Char8  (ByteString)
import qualified Data.ByteString.Char8  as BS
import Data.Map                         (Map)
import Data.String                      (fromString)
import Data.Time
import Data.Text.Encoding               (encodeUtf8, decodeUtf8)

import Network.URI
import Data.Data
import           Data.Aeson             as JSON
import qualified Data.Aeson.Types       as JSON
<<<<<<< HEAD
=======
import Data.Text
>>>>>>> 943bfc8b

import System.IO (stderr)
import System.IO.Unsafe

import qualified Foreign.Coupon as Foreign

{-----------------------------------------------------------------------------
    Elements and ElementIds
------------------------------------------------------------------------------}
-- | Reference to an element in the DOM of the client window.
type Element     = Foreign.Item ElementData
data ElementData = ElementData
    { elTagName  :: String          -- element is a <tag>..</tag> element
    , elSession  :: Session         -- associated browser window
    , elHandlers :: MVar Handlers   -- event handlers associated with that element
    , elEvents   :: Events          -- events         associated with that element
    }
newtype ElementId = ElementId BS.ByteString
    deriving (Data,Typeable,Show,Eq,Ord)

instance NFData ElementId where
    rnf (ElementId x) =
#if defined(CABAL) || defined(FPCOMPLETE)
#if MIN_VERSION_bytestring(0, 10, 0)
        rnf x
#else
        BS.length x `seq` ()
#endif
#else
        rnf x
#endif

type EventId  = String
type Handlers = Map EventId (E.Handler EventData)
type Events   = EventId -> E.Event EventData


-- Marshalling ElementId
instance ToJSON ElementId where
    toJSON (ElementId o)  = toJSON $ decodeUtf8 o
instance FromJSON ElementId where
    parseJSON (Object v)  = (ElementId . encodeUtf8) <$> v .: "Element"
    parseJSON _           = mzero


-- | Perform an action on the element.
-- The element is not garbage collected while the action is run.
withElementData :: Element -> (ElementId -> ElementData -> IO a) -> IO a
withElementData e f = Foreign.withItem e $ \coupon el ->
    let elid = ElementId $ case fromString (elTagName el) of
            ""     -> coupon
            "head" -> "head"
            "body" -> "body" 
            tag    -> BS.concat ["*",coupon,":",tag]
    in f elid el

-- | Special case of 'withElementData'.
withElement :: Element -> (ElementId -> Session -> IO b) -> IO b
withElement e f = withElementData e $ \elid el -> f elid (elSession el)

-- | Get 'ElementId' without any guarantee that the element is still alive.
unprotectedGetElementId :: Element -> ElementId
unprotectedGetElementId e = unsafePerformIO . withElement e $ \elid _ -> return elid


-- | Look up an element in the browser window.
lookupElement :: ElementId -> Session -> IO Element
lookupElement (ElementId xs) Session{..} = case xs of
        "head"      -> return sHeadElement
        "body"      -> return sBodyElement
        xs          -> maybe (error msg) id <$> Foreign.lookup (coupon xs) sPrizeBooth
    where
    coupon xs = if BS.head xs == '*'
        then BS.takeWhile (/= ':') . BS.tail $ xs
        else xs

    msg = "Graphics.UI.Threepenny: Fatal error: ElementId " ++ show xs
        ++ "was garbage collected on the server, but is still present in the browser."


{-----------------------------------------------------------------------------
    Server
------------------------------------------------------------------------------}
-- | A client session.
data Session = Session
  { sSignals        :: Chan Signal
  , sInstructions   :: Chan Instruction
  , sMutex          :: MVar ()
  , sEventQuit      :: (E.Event (), E.Handler ())
  , sClosures       :: MVar [Integer]
  , sPrizeBooth     :: Foreign.PrizeBooth ElementData
  , sHeadElement    :: Element
  , sBodyElement    :: Element
  , sToken          :: Integer
  , sConnectedState :: MVar ConnectedState
  , sThreadId       :: ThreadId
  , sStartInfo      :: (URI,[(String,String)])
  , sServerState    :: ServerState
  }

type Sessions      = Map Integer Session
type MimeType      = ByteString
type Filepaths     = (Integer, Map ByteString (FilePath, MimeType))

data ServerState = ServerState
    { sSessions :: MVar Sessions
    , sFiles    :: MVar Filepaths
    , sDirs     :: MVar Filepaths
    }

data ConnectedState
  = Disconnected UTCTime -- ^ The time that the poll disconnected, or
                         -- the first initial connection time.
  | Connected            -- ^ The client is connected, we don't care
                         -- since when.
  deriving (Show)

-- | A Haskell value/function of type 'a',
-- presented in a form that can be called from JavaScript.
data HsFunction a = HsFunction ElementId EventId
    deriving (Typeable, Data, Show)

instance ToJSON Closure where
    toJSON (Closure (x,y)) = toJSON [toJSON x, toJSON y]


{-----------------------------------------------------------------------------
    Public types
------------------------------------------------------------------------------}
-- | The client browser window.
type Window = Session

-- | Data from an event. At the moment it is empty.
data EventData = EventData [Maybe String]

-- | Record for configuring the Threepenny GUI server.
data Config = Config
    { tpPort       :: Maybe Int           
        -- ^ Port number.
        -- @Nothing@ means that the port number is
        -- read from the environment variable @PORT@.
        -- Alternatively, port @8023@ is used if this variable is not set.
    , tpCustomHTML :: Maybe FilePath
        -- ^ Custom HTML file to replace the default one.
    , tpStatic     :: Maybe FilePath
        -- ^ Directory that is served under @/static@.
    , tpLog        :: ByteString -> IO ()
        -- ^ Print a single log message.
    }

defaultPort :: Int
defaultPort = 8023

-- | Default configuration.
--
-- Port from environment variable or @8023@,
-- no custom HTML, no static directory, logging to stderr.
defaultConfig :: Config
defaultConfig = Config
    { tpPort       = Nothing
    , tpCustomHTML = Nothing
    , tpStatic     = Nothing
    , tpLog        = \s -> BS.hPut stderr s >> BS.hPut stderr "\n"
    }


{-----------------------------------------------------------------------------
    Communication between client and server
------------------------------------------------------------------------------}
-- | An instruction that is sent to the client as JSON.
data Instruction
  = Debug String
  | SetToken Integer
  | Bind EventId ElementId
  | GetValues [ElementId]
  | RunJSFunction String
  | CallJSFunction String
  | Delete ElementId
  deriving (Typeable,Data,Show)

instance ToJSON Instruction where
<<<<<<< HEAD
    toJSON (Debug x)          = object [ "tag" .= ("Debug" :: ByteString)
                                       , "contents" .= x]
    toJSON (SetToken x)       = object [ "tag" .= ("SetToken" :: ByteString)
                                       , "contents" .= x]
    toJSON (Bind x y)         = object [ "tag" .= ("Bind" :: ByteString)
                                       , "contents" .= [toJSON x, toJSON y]]
    toJSON (GetValues xs)     = object [ "tag" .= ("GetValues" :: ByteString)
                                       , "contents" .= xs]
    toJSON (RunJSFunction  x) = object [ "tag" .= ("RunJSFunction" :: ByteString)
                                       , "contents" .= x]
    toJSON (CallJSFunction x) = object [ "tag" .= ("CallJSFunction" :: ByteString)
                                       , "contents" .= x]
    toJSON (Delete x)         = object [ "tag" .= ("Delete" :: ByteString)
=======
    toJSON (Debug x)          = object [ "tag" .= ("Debug" :: Text)
                                       , "contents" .= x]
    toJSON (SetToken x)       = object [ "tag" .= ("SetToken" :: Text)
                                       , "contents" .= x]
    toJSON (Bind x y)         = object [ "tag" .= ("Bind" :: Text)
                                       , "contents" .= [toJSON x, toJSON y]]
    toJSON (GetValues xs)     = object [ "tag" .= ("GetValues" :: Text)
                                       , "contents" .= xs]
    toJSON (RunJSFunction  x) = object [ "tag" .= ("RunJSFunction" :: Text)
                                       , "contents" .= x]
    toJSON (CallJSFunction x) = object [ "tag" .= ("CallJSFunction" :: Text)
                                       , "contents" .= x]
    toJSON (CallDeferredFunction (x,y,z))
                              = object [ "tag" .= ("CallDeferredFunction" :: Text)
                                       , "contents" .= [toJSON x, toJSON y, toJSON z]]
    toJSON (Delete x)         = object [ "tag" .= ("Delete" :: Text)
>>>>>>> 943bfc8b
                                       , "contents" .= x]

instance NFData Instruction where
    rnf (Debug    x  ) = rnf x
    rnf (SetToken x  ) = rnf x
    rnf (Bind     x y) = rnf x `seq` rnf y
    rnf (GetValues xs) = rnf xs
    rnf (RunJSFunction  x) = rnf x
    rnf (CallJSFunction x) = rnf x
    rnf (Delete x)     = rnf x

-- | A signal (mostly events) that are sent from the client to the server.
data Signal
  = Quit ()
  | Event ElementId EventId [Maybe String]
  | Values [String]
  | FunctionCallValues [Maybe String]
  | FunctionResult JSON.Value
  deriving (Typeable,Show)

instance FromJSON Signal where
  parseJSON (Object v) = do
    let quit  = Quit <$> v .: "Quit"
        event = do
          e         <- v .: "Event"
          elid      <- e .: "Element"
          eventId   <- e .: "EventId"
          arguments <- e .: "Params"
          args      <- mapM nullable arguments
          return $ Event elid eventId args
        values = Values <$> v .: "Values"
        fcallvalues = do
          FunctionCallValues <$> (v .: "FunctionCallValues" >>= mapM nullable)
        fresult = FunctionResult <$> v .: "FunctionResult"
    quit <|> event <|> values <|> fcallvalues <|> fresult
  parseJSON _        = mzero

-- | Read a JSON Value that may be null.
nullable :: FromJSON a => JSON.Value -> JSON.Parser (Maybe a)
nullable Null = return Nothing
nullable v    = Just <$> parseJSON v
<|MERGE_RESOLUTION|>--- conflicted
+++ resolved
@@ -23,10 +23,7 @@
 import Data.Data
 import           Data.Aeson             as JSON
 import qualified Data.Aeson.Types       as JSON
-<<<<<<< HEAD
-=======
 import Data.Text
->>>>>>> 943bfc8b
 
 import System.IO (stderr)
 import System.IO.Unsafe
@@ -149,9 +146,6 @@
 data HsFunction a = HsFunction ElementId EventId
     deriving (Typeable, Data, Show)
 
-instance ToJSON Closure where
-    toJSON (Closure (x,y)) = toJSON [toJSON x, toJSON y]
-
 
 {-----------------------------------------------------------------------------
     Public types
@@ -208,21 +202,6 @@
   deriving (Typeable,Data,Show)
 
 instance ToJSON Instruction where
-<<<<<<< HEAD
-    toJSON (Debug x)          = object [ "tag" .= ("Debug" :: ByteString)
-                                       , "contents" .= x]
-    toJSON (SetToken x)       = object [ "tag" .= ("SetToken" :: ByteString)
-                                       , "contents" .= x]
-    toJSON (Bind x y)         = object [ "tag" .= ("Bind" :: ByteString)
-                                       , "contents" .= [toJSON x, toJSON y]]
-    toJSON (GetValues xs)     = object [ "tag" .= ("GetValues" :: ByteString)
-                                       , "contents" .= xs]
-    toJSON (RunJSFunction  x) = object [ "tag" .= ("RunJSFunction" :: ByteString)
-                                       , "contents" .= x]
-    toJSON (CallJSFunction x) = object [ "tag" .= ("CallJSFunction" :: ByteString)
-                                       , "contents" .= x]
-    toJSON (Delete x)         = object [ "tag" .= ("Delete" :: ByteString)
-=======
     toJSON (Debug x)          = object [ "tag" .= ("Debug" :: Text)
                                        , "contents" .= x]
     toJSON (SetToken x)       = object [ "tag" .= ("SetToken" :: Text)
@@ -235,11 +214,7 @@
                                        , "contents" .= x]
     toJSON (CallJSFunction x) = object [ "tag" .= ("CallJSFunction" :: Text)
                                        , "contents" .= x]
-    toJSON (CallDeferredFunction (x,y,z))
-                              = object [ "tag" .= ("CallDeferredFunction" :: Text)
-                                       , "contents" .= [toJSON x, toJSON y, toJSON z]]
     toJSON (Delete x)         = object [ "tag" .= ("Delete" :: Text)
->>>>>>> 943bfc8b
                                        , "contents" .= x]
 
 instance NFData Instruction where
